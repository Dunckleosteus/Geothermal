--- conflicted
+++ resolved
@@ -32,18 +32,18 @@
 ## 2D diffusion equation
 Diffusion in the context of heat transfer refers to the spreading of heat due to random molecular motions, which is essentially the same as conduction.
 
-The 2D diffusion equation can be expressed as [follows](https://scipython.com/book/chapter-7-matplotlib/examples/the-two-dimensional-diffusion-equation/) : 
+The 2D diffusion equation can be expressed as [follows](https://scipython.com/book/chapter-7-matplotlib/examples/the-two-dimensional-diffusion-equation/) :
 
 $$\frac{\nabla U}{\nabla t} = D(\frac{\nabla ^2 U}{\nabla x^2}+\frac{\nabla ^2U}{\nabla y^2})$$
 
-Where : 
+Where :
 
 |Parameter|Meaning|
 |---|---|
 |$D$|diffusion coefficient|
 |$U$|?|
 
-In code: 
+In code:
 ```python
 for i in range(1, nx-1):
     for j in range(1, ny-1):
@@ -59,7 +59,7 @@
 ## 2D convection equation
 Convection only occurs in fluids and can be expressed with [this](https://drzgan.github.io/Python_CFD/9.%202D%20nonlinear%20convection.html) equation :
 
-X momentum equation : 
+X momentum equation :
 
 $$\frac{\partial u}{\partial t} + u \frac{\partial u}{\partial x} + v \frac{\partial u}{\partial y} = -\frac{1}{\rho_0}\frac{\partial P}{\partial x}+ \nu (\frac{\partial^2u}{\partial x^2} + \frac{\partial^2u}{\partial y^2})$$
 
@@ -69,7 +69,7 @@
 
 [Source](https://scientiairanica.sharif.edu/article_4022_4c02163d61a0e092d1b0b0519dd23f4e.pdf)
 
-Where : 
+Where :
 
 | | |
 |---|---|
@@ -89,11 +89,11 @@
 ## Advection diffusion for temperature
 
 $$\frac{\partial T}{\partial t}+u\frac{\partial T}{\partial x} + v\frac{\partial T}{\partial y} = \alpha (\frac{\partial^2T}{\partial x^2}+\frac{\partial^2 T}{\partial y^2})$$
-Where terms on the right is the thermal diffusion. 
+Where terms on the right is the thermal diffusion.
 
 [Source](https://www3.nd.edu/~powers/ame.60614/hwex.2004/hw4.pdf)
 ## Discretization
-Uses finite differences, with forward for time and central for spatial derivatives. 
+Uses finite differences, with forward for time and central for spatial derivatives.
 
 $$u_{i,j}^{n+1} = u_{i,j}^n + \Delta t \left[ - \left( u_{i,j}^n \frac{u_{i+1,j}^n - u_{i-1,j}^n}{2 \Delta x} + v_{i,j}^n \frac{u_{i,j+1}^n - u_{i,j-1}^n}{2 \Delta y} \right) + \nu \left( \frac{u_{i+1,j}^n - 2u_{i,j}^n + u_{i-1,j}^n}{(\Delta x)^2} + \frac{u_{i,j+1}^n - 2u_{i,j}^n + u_{i,j-1}^n}{(\Delta y)^2} \right) \right]$$
 
@@ -107,16 +107,6 @@
 ## Input parameters
 |Parameter|Value|
 |---|---|
-<<<<<<< HEAD
-|Nx|$(@bind nx PlutoUI.Slider(10:200, default=25, show_value=true))|
-|Ny|$(@bind ny PlutoUI.Slider(10:200, default=25, show_value=true))|
-|Nt|$(@bind nt PlutoUI.NumberField(10:100:5000, default=500))|
-|lx|$(@bind lx PlutoUI.Slider(10:10:1000, default=10.0, show_value=true))|
-|ly|$(@bind ly PlutoUI.Slider(10:10:200, default=10.0, show_value=true))|
-|$T_{res}$|$(@bind T_res PlutoUI.Slider(10:200, default=120, show_value=true))|
-|$T_{inj}$|$(@bind T_inj PlutoUI.Slider(10:200, default=90, show_value=true))|
-|Rayleigh|$(@bind Ra_ PlutoUI.NumberField(1:6, default=1e4))
-=======
 |Nx|$(@bind nx PlutoUI.Slider(10:200, default=41, show_value=true))|
 |Ny|$(@bind ny PlutoUI.Slider(10:200, default=41, show_value=true))|
 |dt|$(@bind dt PlutoUI.NumberField(0.001:1, default=0.02))|
@@ -127,19 +117,18 @@
 |$T_{inj}$|$(@bind T_inj_ PlutoUI.Slider(10:200, default=90, show_value=true))|
 |Current|$(@bind current PlutoUI.Slider(-1:0.1:1, default=0.1, show_value=true))|
 |Use permeability Variogram|$(@bind use_vario CheckBox())|
->>>>>>> 34bfcbad
 """
 
 # ╔═╡ 909d507c-972e-4ce3-a8c3-3965823b0e2b
 begin
 	local nx::Int = 20
-	local ny::Int = 20 
-	
+	local ny::Int = 20
+
 	local dx::Float64 = 10.0
 	local dy::Float64 = 10.0
 	local dt::Float64 = 20.0
 	local D::Float64 = 0.01 # TODO
-	
+
 	ud = Array{Float64, 3}(undef, (nx, ny, nt))
 	fill!(ud, 0.0)
 	ud[5:10, 5:10, :] .= 10
@@ -162,20 +151,20 @@
 # ╔═╡ 64dbeb7c-dfe3-4ea5-95da-6d7d336df9b2
 global function CreateMask(radius::Real, center::Tuple, nx, ny)::BitMatrix
 	dists  = Array{Float64, 2}(undef, (nx, ny))
-	
+
 	cart_dist(a::Tuple{Real,Real},b::Tuple{Real,Real}) = sqrt(
 	    (a[1]-b[1])^2 + (a[2]-b[2])^2
 	)
-	 
+
 	dists = [cart_dist(center, (x,y)) for x in 1:nx, y in 1:ny] .< radius
-	
+
 	return dists
 end
 
 # ╔═╡ 097b2ba3-c060-433d-bf10-a3d157a84c3d
 md"""
 ## Permeability maps
-Create matrices containing both horizontal and vertical permeabilities. These are applied as multiplipliers to horizontal and vertical permeability values. 
+Create matrices containing both horizontal and vertical permeabilities. These are applied as multiplipliers to horizontal and vertical permeability values.
 """
 
 # ╔═╡ 3be91d09-7b8b-4fd7-8719-6c6ce9e16a8f
@@ -185,29 +174,6 @@
 
 """
 
-<<<<<<< HEAD
-# ╔═╡ 59b99db1-7852-40eb-b02a-8d3b6f79fcca
-@bind taa PlutoUI.Slider(1:nt, show_value=true)
-
-# ╔═╡ 6f2fa035-c06f-409c-a43e-238b782aac3f
-begin
-	global function Variogram(nx::Int, ny::Int, range=35.)
-		table = (; z=[1.,0.,1.]) # table containing values to fit
-		coord = [
-			(nx/4, ny/4), 
-			(nx/2, 0.75*ny), 
-			(0.75*nx, ny/2)
-		] # coordinate of table values
-		geotable = georef(table, coord) # georeferencing values
-		grid = CartesianGrid(100, 100)
-		model = Kriging(GaussianVariogram(range=35.))
-		interp = geotable |> Interpolate(grid, model=model)
-		print(length(interp.z))
-		return reshape(interp.z, (100, 100))
-	end
-
-	heatmap(Variogram(100, 100))
-=======
 # ╔═╡ 6300158b-af62-4863-9944-77fc4569df4f
 global function Variogram(nx::Int, ny::Int, range=35, n_rand=10)
 	table = (; z=rand(Float64, n_rand)) # table containing values to fit
@@ -227,7 +193,7 @@
 """
 
 # ╔═╡ a709ce76-97f3-45aa-9bae-a32e3dedd8e8
-begin 
+begin
 	x = 1:nx
 	fperm(x, ny, λ=10, ▽=3) = -(sin.(x ./ (ny/λ)) .* 0.1  .+ x / (ny*2))+0.5
 	lines(x, fperm.(x, ny))
@@ -238,39 +204,27 @@
 	permₕ = Array{Float64, 2}(undef, (nx, ny)); fill!(permₕ, 1.0)
 	permₕ = [fperm(y, ny) for y in 1:nx, y in 1:ny]
 	# dists = [cart_dist(center, (x, y)) < radius for x in 1:nx, y in 1:ny]
-	if use_vario 
+	if use_vario
 		permₕ = permₕ .* Variogram(nx, ny, 20.)
 	end
 	permₕ = permₕ ./10
 	permᵥ = permₕ ./5
 	surface(permᵥ)
->>>>>>> 34bfcbad
 end
 
 # ╔═╡ c30bde2d-e0df-4fb3-b5b1-11455a8364f2
 begin
 	dx = lx / (nx - 1)
 	dy = ly / (ny - 1)
-<<<<<<< HEAD
-		
-	dt = 0.0001 # Time step size
-	Pr = 7.01  # Prandtl number (for water) # 7.01
-=======
 	Pr = 7.01  # Prandtl number (for water)
->>>>>>> 34bfcbad
 	Ra = 1e5 # Rayleigh number (controls convection strength)
-		
+
 	g = 9.81 # Acceleration due to gravity
 	β = 1 # Thermal expansion coefficient (water @ 100°C)
 	ν_water = 2.938e-7 # Water dynamic viscosity
 	ν = sqrt(g * β * abs(T_res - T_inj) * ny^3 / Ra) / sqrt(Ra * Pr)
-<<<<<<< HEAD
-	# ν = ν_water
-	α = ν_water / Pr 		# Thermal diffusivity ~ 0.02 
-=======
-	α = ν/ Pr 		# Thermal diffusivity ~ 0.02 
->>>>>>> 34bfcbad
-	
+	α = ν/ Pr 		# Thermal diffusivity ~ 0.02
+
 	ρ_water = 1000 	# kg.m³
 	# array of x velocities
 	uc = Array{Float64, 3}(undef, nx, ny, nt)
@@ -286,33 +240,21 @@
 	fill!(p, 0.0)
 	ΔT = abs(T_inj-T_res)
 	# Initial conditions
-<<<<<<< HEAD
-	x_offset, y_offset = 2, 1
-	T[(nx÷2)-x_offset:(nx÷2)+x_offset, ny:(ny-(2*y_offset)), :] .= T_inj
-
-	# permeability values 
-	perm = Variogram(nx, ny)
-=======
 	x_offset, y_offset = 10, 2
-	# creating bubble shape 
+	# creating bubble shape
 	radius = 5
 	center = (nx÷2, (ny÷4)*3)
 	mask = CreateMask(radius, center, nx, ny)
 	T[:, :, 1] .= ifelse.(mask, T_inj, T[:, :, 1])
-	# Permeability 
-	
->>>>>>> 34bfcbad
-	for t in 1:(nt - 1) # time step 
+	# Permeability
+
+	for t in 1:(nt - 1) # time step
 		for coords ∈ CartesianIndices((2:(nx - 1), 2:(ny - 1)))
 			i = coords[1]
 			j = coords[2]
-<<<<<<< HEAD
-			kᵢⱼ = perm[i, j]
-=======
 			kₕ = permₕ[i, j]
 			kᵥ = permᵥ[i, j]
-			
->>>>>>> 34bfcbad
+
 			# Ra_Da = DarcyRayleigh(ρ_water, β, ΔT, k, ly, ν, α)
 			# α = alpha(β, ΔT, Ra_Da, Pr, g)
 	    	# Spatial derivatives (central differences)
@@ -323,31 +265,26 @@
 
 	        dT_dx = (T[i+1, j, t] - T[i-1, j, t]) / (2 * dx) # ΔT/Δy
 	        dT_dy = (T[i, j+1, t] - T[i, j-1, t]) / (2 * dy) # ΔT/Δy
-	
+
 	    	d2uc_dx2 = (uc[i+1, j, t] - 2 * uc[i, j, t] + uc[i-1, j, t]) / dx^2
 	        d2uc_dy2 = (uc[i, j+1, t] - 2 * uc[i, j, t] + uc[i, j-1, t]) / dy^2
 	        d2vc_dx2 = (vc[i+1, j, t] - 2 * vc[i, j, t] + vc[i-1, j, t]) / dx^2
 	        d2vc_dy2 = (vc[i, j+1, t] - 2 * vc[i, j, t] + vc[i, j-1, t]) / dy^2
 	        d2T_dx2 = (T[i+1, j, t] - 2 * T[i, j, t] + T[i-1, j, t]) / dx^2
 	        d2T_dy2 = (T[i, j+1, t] - 2 * T[i, j, t] + T[i, j-1, t]) / dy^2
-	
+
 	        # Momentum equations (x and y) with Boussinesq approximation
-<<<<<<< HEAD
-	        duc_dt = -(uc[i,j,t]*duc_dx+vc[i,j,t]*duc_dy)+ν*(d2uc_dx2+d2uc_dy2)*kᵢⱼ
-	        dvc_dt = -(uc[i,j,t]*dvc_dx+vc[i, j, t]*dvc_dy)+ν*(d2vc_dx2 + d2vc_dy2) +g*β*(T[i,j,t]-(T_inj+T_res)/2)*kᵢⱼ
-=======
 duc_dt = -(uc[i,j,t]*duc_dx+vc[i,j,t]*duc_dy)+ν*(d2uc_dx2+d2uc_dy2)+current*vc[i,j,t]*kₕ
 dvc_dt = -(uc[i,j,t]*dvc_dx+vc[i, j, t]*dvc_dy)+ν*(d2vc_dx2 + d2vc_dy2) +g*β*(T[i,j,t]-(T_inj+T_res)/2)*kᵥ
->>>>>>> 34bfcbad
 	        dT_dt = -(uc[i,j,t]*dT_dx+vc[i,j,t]*dT_dy)+α*(d2T_dx2+d2T_dy2)
-	
+
 	        # Update values
 	        uc[i, j, t+1] = uc[i, j, t] + dt * duc_dt
 	        vc[i, j, t+1] = vc[i, j, t] + dt * dvc_dt
 	        T[i, j, t+1]  = T[i, j, t] + dt * dT_dt
 	    	# end
 	    end
-	
+
 	    # Boundary conditions (simplified no-slip and fixed temperature)
 		# UC boundaries (no velocity on edges)
 	    uc[:, 1, t+1].= 0.0
@@ -361,16 +298,10 @@
 		vc[nx, :, t+1] .= 0.0
 		# Temperature boundary conditions
 		# T[15:20, 15:20, t+1] .= T_inj
-<<<<<<< HEAD
-		if t<10
-			T[(nx÷2)-x_offset:(nx÷2)+x_offset, 15:20, t+1] .= T_inj
-		end
-=======
 		T[:, :, t+1] .= ifelse.(mask, T_inj, T[:, :, t+1])
-		
->>>>>>> 34bfcbad
+
 		avg = (T_res + T_inj) / 2
-	    
+
 		T[:, ny, t+1] .= avg # top boundary
 		T[1, :, t+1]  .= avg # side boundaries
 		T[nx, :, t+1] .= avg # side boundaries
@@ -402,11 +333,6 @@
 # ╟─9534870e-2b83-4590-8e3b-030f63816c43
 # ╠═214f2271-730f-4236-9761-a574295f12bf
 # ╠═c30bde2d-e0df-4fb3-b5b1-11455a8364f2
-<<<<<<< HEAD
-# ╟─59b99db1-7852-40eb-b02a-8d3b6f79fcca
-# ╟─0a72c6aa-0602-44b2-85a3-d68401aa7c31
-# ╠═6f2fa035-c06f-409c-a43e-238b782aac3f
-=======
 # ╠═59b99db1-7852-40eb-b02a-8d3b6f79fcca
 # ╠═0a72c6aa-0602-44b2-85a3-d68401aa7c31
 # ╟─64dbeb7c-dfe3-4ea5-95da-6d7d336df9b2
@@ -416,5 +342,4 @@
 # ╠═cc561259-1ad6-46a6-a323-c0d12d859012
 # ╠═da7216cd-865f-47ee-8e7b-9086cbaf8fb5
 # ╟─f32aacf3-650a-4f54-8ca0-d26a91e921d3
-# ╠═a709ce76-97f3-45aa-9bae-a32e3dedd8e8
->>>>>>> 34bfcbad
+# ╠═a709ce76-97f3-45aa-9bae-a32e3dedd8e8